--- conflicted
+++ resolved
@@ -1,10 +1,9 @@
-<<<<<<< HEAD
 from enum import Enum
 import hashlib
 import json
 import logging
 import os
-from typing import Any, Callable, Dict, List, Optional, Tuple
+from typing import Any, Callable, Dict, List, Optional, Sequence, Tuple
 
 import dlimp as dl
 import numpy as np
@@ -182,8 +181,56 @@
     return metadata
 
 
+def combine_dataset_statistics(
+    all_dataset_statistics: Sequence[dict],
+) -> dict:
+    """Merges dataset statistics from multiple datasets."""
+    merge_stat_keys = ["action", "proprio"]
+
+    num_trajectories = [stat["num_trajectories"] for stat in all_dataset_statistics]
+    num_transitions = [stat["num_transitions"] for stat in all_dataset_statistics]
+    stat_weights = [
+        transitions / sum(num_transitions) for transitions in num_transitions
+    ]
+
+    combined_dataset_statistics = {}
+    for key in merge_stat_keys:
+        combined_mean = np.array(
+            [
+                stat[key]["mean"] * w
+                for stat, w in zip(all_dataset_statistics, stat_weights)
+            ]
+        ).sum(0)
+        # compute combined_std for denominator `n` instead of `n-1` since numpy uses that by default for std
+        # https://stats.stackexchange.com/questions/55999/is-it-possible-to-find-the-combined-standard-deviation
+        combined_std = np.sqrt(
+            np.array(
+                [
+                    n * np.array(stat[key]["std"]) ** 2
+                    + n * (np.array(stat[key]["mean"]) - combined_mean) ** 2
+                    for stat, n in zip(all_dataset_statistics, num_transitions)
+                ]
+            ).sum(0)
+            / sum(num_transitions)
+        )
+        combined_dataset_statistics[key] = {
+            "min": np.array([stat[key]["min"] for stat in all_dataset_statistics])
+            .min(0)
+            .tolist(),
+            "max": np.array([stat[key]["max"] for stat in all_dataset_statistics])
+            .max(0)
+            .tolist(),
+            "mean": combined_mean.tolist(),
+            "std": combined_std.tolist(),
+        }
+
+    combined_dataset_statistics["num_trajectories"] = num_trajectories
+    combined_dataset_statistics["num_transitions"] = num_transitions
+    return combined_dataset_statistics
+
+
 def normalize_action_and_proprio(
-    traj: dict, metadata: dict, normalization_type: NormalizationType
+    traj: dict, metadata: dict, normalization_type: NormalizationType, skip_keys=None
 ):
     """Normalizes the action and proprio fields of a trajectory using the given metadata."""
     # maps keys of `metadata` to corresponding keys in `traj`
@@ -191,6 +238,15 @@
         "action": "action",
         "proprio": "observation/proprio",
     }
+    if skip_keys is not None:
+        for skip_key in skip_keys:
+            if skip_key not in keys_to_normalize:
+                raise ValueError(
+                    f"{skip_key} cannot be skipped during normalization since it's not a valid key, "
+                    f"choose from {keys_to_normalize.keys()}"
+                )
+            keys_to_normalize.pop(skip_key)
+
     if normalization_type == NormalizationType.NORMAL:
         # normalize to mean 0, std 1
         for key, traj_key in keys_to_normalize.items():
@@ -384,449 +440,4 @@
     n -= integral.sum()
     for i in np.argsort(fractional)[::-1][: int(n)]:
         allocation[i] += 1
-    return allocation
-=======
-from enum import Enum
-import hashlib
-import json
-import logging
-import os
-from typing import Any, Callable, Dict, List, Optional, Sequence, Tuple
-
-import dlimp as dl
-import numpy as np
-import tensorflow as tf
-import tqdm
-
-
-def tree_map(fn: Callable, tree: dict) -> dict:
-    """Maps a function over a nested dictionary."""
-    return {
-        k: tree_map(fn, v) if isinstance(v, dict) else fn(v) for k, v in tree.items()
-    }
-
-
-def tree_merge(*trees: dict) -> dict:
-    """Merges a list of nested dictionaries, with later dictionaries overriding earlier ones."""
-    merged = {}
-    for tree in trees:
-        for k, v in tree.items():
-            if isinstance(v, dict):
-                merged[k] = tree_merge(merged.get(k, {}), v)
-            else:
-                merged[k] = v
-    return merged
-
-
-class NormalizationType(str, Enum):
-    """Defines supported normalization schemes for action and proprio."""
-
-    NORMAL = "normal"  # normalize to mean 0, std 1
-    BOUNDS = "bounds"  # normalize to [-1, 1]
-
-
-def to_padding(tensor: tf.Tensor) -> tf.Tensor:
-    if tf.debugging.is_numeric_tensor(tensor):
-        return tf.zeros_like(tensor)
-    elif tensor.dtype == tf.string:
-        return tf.fill(tf.shape(tensor), "")
-    else:
-        raise ValueError(f"Cannot generate padding for tensor of type {tensor.dtype}.")
-
-
-def make_neutral_actions(
-    action: tf.Tensor, absolute_action_mask: tf.Tensor
-) -> tf.Tensor:
-    """Returns "neutral" actions, meaning relative actions are zeroed and absolute actions are retained.
-    `absolute_action_mask` should be a 1D boolean mask that indicates which action dimensions are absolute.
-    """
-    return tf.where(
-        absolute_action_mask[(None,) * (action.ndim - 1)],
-        action,
-        tf.zeros_like(action),
-    )
-
-
-def pprint_data_mixture(
-    dataset_kwargs_list: List[Dict[str, Any]], dataset_weights: List[int]
-) -> None:
-    print(
-        "\n######################################################################################"
-    )
-    print(
-        f"# Loading the following {len(dataset_kwargs_list)} datasets (incl. sampling weight):{'': >24} #"
-    )
-    for dataset_kwargs, weight in zip(dataset_kwargs_list, dataset_weights):
-        pad = 80 - len(dataset_kwargs["name"])
-        print(f"# {dataset_kwargs['name']}: {weight:=>{pad}f} #")
-    print(
-        "######################################################################################\n"
-    )
-
-
-def get_dataset_statistics(
-    dataset: dl.DLataset,
-    hash_dependencies: Tuple[str, ...],
-    save_dir: Optional[str] = None,
-) -> dict:
-    """Either computes the statistics of a dataset or loads them from a cache file if this function has been
-    called before with the same `hash_dependencies`. Currently, the statistics include the min/max/mean/std of
-    the actions and proprio as well as the number of transitions and trajectories in the dataset.
-    """
-    unique_hash = hashlib.sha256(
-        "".join(hash_dependencies).encode("utf-8"),
-        usedforsecurity=False,
-    ).hexdigest()
-
-    # fallback local path for when data_dir is not writable or not provided
-    local_path = os.path.expanduser(
-        os.path.join(
-            "~",
-            ".cache",
-            "octo",
-            f"dataset_statistics_{unique_hash}.json",
-        )
-    )
-
-    if save_dir is not None:
-        path = tf.io.gfile.join(save_dir, f"dataset_statistics_{unique_hash}.json")
-    else:
-        path = local_path
-
-    # check if cache file exists and load
-    if tf.io.gfile.exists(path):
-        logging.info(f"Loading existing dataset statistics from {path}.")
-        with tf.io.gfile.GFile(path, "r") as f:
-            metadata = json.load(f)
-        return metadata
-
-    if os.path.exists(local_path):
-        logging.info(f"Loading existing dataset statistics from {local_path}.")
-        with open(local_path, "r") as f:
-            metadata = json.load(f)
-        return metadata
-
-    dataset = dataset.traj_map(
-        lambda traj: {
-            "action": traj["action"],
-            "proprio": traj["observation"]["proprio"]
-            if "proprio" in traj["observation"]
-            else tf.zeros_like(traj["action"]),
-        }
-    )
-
-    cardinality = dataset.cardinality().numpy()
-    if cardinality == tf.data.INFINITE_CARDINALITY:
-        raise ValueError("Cannot compute dataset statistics for infinite datasets.")
-
-    logging.info(
-        "Computing dataset statistics. This may take awhile, but should only need to happen "
-        "once for each dataset."
-    )
-    actions = []
-    proprios = []
-    num_transitions = 0
-    num_trajectories = 0
-    for traj in tqdm.tqdm(
-        dataset.iterator(),
-        total=cardinality if cardinality != tf.data.UNKNOWN_CARDINALITY else None,
-    ):
-        actions.append(traj["action"])
-        proprios.append(traj["proprio"])
-        num_transitions += traj["action"].shape[0]
-        num_trajectories += 1
-    actions = np.concatenate(actions)
-    proprios = np.concatenate(proprios)
-    metadata = {
-        "action": {
-            "mean": actions.mean(0).tolist(),
-            "std": actions.std(0).tolist(),
-            "max": actions.max(0).tolist(),
-            "min": actions.min(0).tolist(),
-        },
-        "proprio": {
-            "mean": proprios.mean(0).tolist(),
-            "std": proprios.std(0).tolist(),
-            "max": proprios.max(0).tolist(),
-            "min": proprios.min(0).tolist(),
-        },
-        "num_transitions": num_transitions,
-        "num_trajectories": num_trajectories,
-    }
-
-    try:
-        with tf.io.gfile.GFile(path, "w") as f:
-            json.dump(metadata, f)
-    except tf.errors.PermissionDeniedError:
-        logging.warning(
-            f"Could not write dataset statistics to {path}. "
-            f"Writing to {local_path} instead."
-        )
-        os.makedirs(os.path.dirname(local_path), exist_ok=True)
-        with open(local_path, "w") as f:
-            json.dump(metadata, f)
-
-    return metadata
-
-
-def combine_dataset_statistics(
-    all_dataset_statistics: Sequence[dict],
-) -> dict:
-    """Merges dataset statistics from multiple datasets."""
-    merge_stat_keys = ["action", "proprio"]
-
-    num_trajectories = [stat["num_trajectories"] for stat in all_dataset_statistics]
-    num_transitions = [stat["num_transitions"] for stat in all_dataset_statistics]
-    stat_weights = [
-        transitions / sum(num_transitions) for transitions in num_transitions
-    ]
-
-    combined_dataset_statistics = {}
-    for key in merge_stat_keys:
-        combined_mean = np.array(
-            [
-                stat[key]["mean"] * w
-                for stat, w in zip(all_dataset_statistics, stat_weights)
-            ]
-        ).sum(0)
-        # compute combined_std for denominator `n` instead of `n-1` since numpy uses that by default for std
-        # https://stats.stackexchange.com/questions/55999/is-it-possible-to-find-the-combined-standard-deviation
-        combined_std = np.sqrt(
-            np.array(
-                [
-                    n * np.array(stat[key]["std"]) ** 2
-                    + n * (np.array(stat[key]["mean"]) - combined_mean) ** 2
-                    for stat, n in zip(all_dataset_statistics, num_transitions)
-                ]
-            ).sum(0)
-            / sum(num_transitions)
-        )
-        combined_dataset_statistics[key] = {
-            "min": np.array([stat[key]["min"] for stat in all_dataset_statistics])
-            .min(0)
-            .tolist(),
-            "max": np.array([stat[key]["max"] for stat in all_dataset_statistics])
-            .max(0)
-            .tolist(),
-            "mean": combined_mean.tolist(),
-            "std": combined_std.tolist(),
-        }
-
-    combined_dataset_statistics["num_trajectories"] = num_trajectories
-    combined_dataset_statistics["num_transitions"] = num_transitions
-    return combined_dataset_statistics
-
-
-def normalize_action_and_proprio(
-    traj: dict, metadata: dict, normalization_type: NormalizationType, skip_keys=None
-):
-    """Normalizes the action and proprio fields of a trajectory using the given metadata."""
-    # maps keys of `metadata` to corresponding keys in `traj`
-    keys_to_normalize = {
-        "action": "action",
-        "proprio": "observation/proprio",
-    }
-    if skip_keys is not None:
-        for skip_key in skip_keys:
-            if skip_key not in keys_to_normalize:
-                raise ValueError(
-                    f"{skip_key} cannot be skipped during normalization since it's not a valid key, "
-                    f"choose from {keys_to_normalize.keys()}"
-                )
-            keys_to_normalize.pop(skip_key)
-
-    if normalization_type == NormalizationType.NORMAL:
-        # normalize to mean 0, std 1
-        for key, traj_key in keys_to_normalize.items():
-            mask = metadata[key].get(
-                "mask", tf.ones_like(metadata[key]["mean"], dtype=tf.bool)
-            )
-            traj = dl.transforms.selective_tree_map(
-                traj,
-                match=lambda k, _: k == traj_key,
-                map_fn=lambda x: tf.where(
-                    mask, (x - metadata[key]["mean"]) / (metadata[key]["std"] + 1e-8), x
-                ),
-            )
-        return traj
-
-    if normalization_type == NormalizationType.BOUNDS:
-        # normalize to [-1, 1]
-        for key, traj_key in keys_to_normalize.items():
-            mask = metadata[key].get(
-                "mask", tf.ones_like(metadata[key]["min"], dtype=tf.bool)
-            )
-            traj = dl.transforms.selective_tree_map(
-                traj,
-                match=lambda k, _: k == traj_key,
-                map_fn=lambda x: tf.where(
-                    mask,
-                    tf.clip_by_value(
-                        2
-                        * (x - metadata[key]["min"])
-                        / (metadata[key]["max"] - metadata[key]["min"] + 1e-8)
-                        - 1,
-                        -1,
-                        1,
-                    ),
-                    x,
-                ),
-            )
-        return traj
-
-    raise ValueError(f"Unknown normalization type {normalization_type}")
-
-
-def binarize_gripper_actions(actions: tf.Tensor) -> tf.Tensor:
-    """Converts gripper actions from continous to binary values (0 and 1).
-
-    We exploit that fact that most of the time, the gripper is fully open (near 1.0) or fully closed (near
-    0.0). As it transitions between the two, it sometimes passes through a few intermediate values. We relabel
-    those intermediate values based on the state that is reached _after_ those intermediate values.
-
-    In the edge case that the trajectory ends with an intermediate value, we give up on binarizing and relabel
-    that chunk of intermediate values as the last action in the trajectory.
-
-    The scan implements the following code:
-
-    new_actions = np.empty_like(actions)
-    carry = actions[-1]
-    for i in reversed(range(actions.shape[0])):
-        if in_between_mask[i]:
-            carry = carry
-        else:
-            carry = float(open_mask[i])
-        new_actions[i] = carry
-    """
-    open_mask = actions > 0.95
-    closed_mask = actions < 0.05
-    in_between_mask = tf.logical_not(tf.logical_or(open_mask, closed_mask))
-
-    is_open_float = tf.cast(open_mask, tf.float32)
-
-    def scan_fn(carry, i):
-        return tf.cond(
-            in_between_mask[i],
-            lambda: tf.cast(carry, tf.float32),
-            lambda: is_open_float[i],
-        )
-
-    new_actions = tf.scan(
-        scan_fn, tf.range(tf.shape(actions)[0]), actions[-1], reverse=True
-    )
-    return new_actions
-
-
-def rel_open_or_closed(actions: tf.Tensor):
-    """
-    Returns the initial absolute gripper state, given relative actions (-1 for closing, +1 for opening)
-    Returns 1 if the gripper is initially open, 0 if it is initially closed.
-    If nothing taken, assumes gripper is initially open.
-
-    """
-    opening_mask = actions > 1e-3
-    closing_mask = actions < -1e-3
-    old_state_mask = tf.where(opening_mask, -1, tf.where(closing_mask, -1, 0))
-    # old_state_mask is 1 if closing, -1 if opening, 0 if no change
-
-    def scan_fn(carry, i):
-        return tf.cond(
-            old_state_mask[i] == 0,
-            lambda: tf.cast(carry, tf.float32),
-            lambda: (tf.cast(old_state_mask[i], tf.float32) + 1) / 2,
-        )
-
-    return tf.scan(
-        scan_fn,
-        tf.range(tf.shape(actions)[0]),
-        tf.zeros_like(actions[-1]),
-        reverse=True,
-    )[0]
-
-
-def rel2abs_gripper_actions(actions: tf.Tensor):
-    """
-    Converts relative gripper actions (+1 for closing, -1 for opening) to absolute gripper actions
-    (0 for closed, 1 for open). Assumes that the first relative gripper is not redundant
-    (i.e. close when already closed).
-    """
-    opening_mask = actions < -0.1
-    closing_mask = actions > 0.1
-
-    # -1 for closing, 1 for opening, 0 for no change
-    thresholded_actions = tf.where(opening_mask, 1, tf.where(closing_mask, -1, 0))
-
-    def scan_fn(carry, i):
-        return tf.cond(
-            thresholded_actions[i] == 0,
-            lambda: carry,
-            lambda: thresholded_actions[i],
-        )
-
-    # if no relative grasp, assumes open for whole trajectory
-    start = -1 * thresholded_actions[tf.argmax(thresholded_actions != 0, axis=0)]
-    start = tf.cond(start == 0, lambda: 1, lambda: start)
-    # -1 for closed, 1 for open
-    new_actions = tf.scan(scan_fn, tf.range(tf.shape(actions)[0]), start)
-
-    new_actions = tf.cast(new_actions, tf.float32) / 2 + 0.5
-    return new_actions
-
-
-def invert_gripper_actions(actions: tf.Tensor):
-    return 1 - actions
-
-
-def relabel_actions(traj: Dict[str, Any]) -> Dict[str, Any]:
-    """Relabels the actions to use the reached proprio instead. Discards the last timestep of the
-    trajectory (since we don't have a next state to compute the action.)
-    """
-    # relabel the first 6 action dims (xyz position, xyz rotation) using the reached proprio
-    movement_actions = (
-        traj["observation"]["state"][1:, :6] - traj["observation"]["state"][:-1, :6]
-    )
-
-    # discard the last timestep of the trajectory
-    traj_truncated = tf.nest.map_structure(lambda x: x[:-1], traj)
-
-    # recombine to get full actions
-    traj_truncated["action"] = tf.concat(
-        [movement_actions, traj["action"][:-1, -1:]],
-        axis=1,
-    )
-
-    return traj_truncated
-
-
-def allocate_threads(n: Optional[int], weights: np.ndarray):
-    """Allocates an integer number of threads across datasets based on weights. The final array sums to `n`,
-    but each element is no less than 1. If `n` is None, then every dataset is assigned a value of AUTOTUNE.
-    """
-    if n is None:
-        return np.array([tf.data.AUTOTUNE] * len(weights))
-
-    assert np.all(weights >= 0), "Weights must be non-negative"
-    assert (
-        len(weights) <= n
-    ), "Number of threads must be at least as large as length of weights"
-    weights = np.array(weights) / np.sum(weights)
-
-    allocation = np.zeros_like(weights, dtype=int)
-    while True:
-        # give the remaining elements that would get less than 1 a 1
-        mask = (weights * n < 1) & (weights > 0)
-        if not mask.any():
-            break
-        n -= mask.sum()
-        allocation += mask.astype(int)
-        # recompute the distribution over the remaining elements
-        weights[mask] = 0
-        weights = weights / weights.sum()
-    # allocate the remaining elements
-    fractional, integral = np.modf(weights * n)
-    allocation += integral.astype(int)
-    n -= integral.sum()
-    for i in np.argsort(fractional)[::-1][: int(n)]:
-        allocation[i] += 1
-    return allocation
->>>>>>> bd930f91
+    return allocation