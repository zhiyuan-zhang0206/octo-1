--- conflicted
+++ resolved
@@ -1,331 +1,3 @@
-<<<<<<< HEAD
-from collections import deque
-import logging
-from typing import Optional, Sequence, Tuple, Union
-
-import gym
-import gym.spaces
-import jax
-import numpy as np
-import tensorflow as tf
-
-
-def stack_and_pad(history: list, num_obs: int):
-    """
-    Converts a list of observation dictionaries (`history`) into a single observation dictionary
-    by stacking the values. Adds a padding mask to the observation that denotes which timesteps
-    represent padding based on the number of observations seen so far (`num_obs`).
-    """
-    horizon = len(history)
-    full_obs = {k: np.stack([dic[k] for dic in history]) for k in history[0]}
-    pad_length = horizon - max(num_obs, horizon)
-    pad_mask = np.ones(horizon)
-    pad_mask[:pad_length] = 0
-    full_obs["pad_mask"] = pad_mask
-    return full_obs
-
-
-def space_stack(space: gym.Space, repeat: int):
-    """
-    Creates new Gym space that represents the original observation/action space
-    repeated `repeat` times.
-    """
-
-    if isinstance(space, gym.spaces.Box):
-        return gym.spaces.Box(
-            low=np.repeat(space.low[None], repeat, axis=0),
-            high=np.repeat(space.high[None], repeat, axis=0),
-            dtype=space.dtype,
-        )
-    elif isinstance(space, gym.spaces.Discrete):
-        return gym.spaces.MultiDiscrete([space.n] * repeat)
-    elif isinstance(space, gym.spaces.Dict):
-        return gym.spaces.Dict(
-            {k: space_stack(v, repeat) for k, v in space.spaces.items()}
-        )
-    else:
-        raise ValueError(f"Space {space} is not supported by Octo Gym wrappers.")
-
-
-def listdict2dictlist(LD):
-    return {k: [dic[k] for dic in LD] for k in LD[0]}
-
-
-def add_octo_env_wrappers(
-    env: gym.Env, config: dict, dataset_statistics: dict, **kwargs
-):
-    """Adds env wrappers for action normalization, multi-action
-    future prediction, image resizing, and history stacking.
-
-    Uses defaults from model config, but all can be overridden through kwargs.
-
-    Arguments:
-        env: gym Env
-        config: PretrainedModel.config
-        dataset_statistics: from PretrainedModel.load_dataset_statistics
-        # Additional (optional) kwargs
-        normalization_type: str for UnnormalizeActionProprio
-        exec_horizon: int for RHCWrapper
-        resize_size: None or tuple or list of tuples for ResizeImageWrapper
-        horizon: int for HistoryWrapper
-    """
-    normalization_type = kwargs.get(
-        "normalization_type",
-        config["dataset_kwargs"]["common_dataset_kwargs"][
-            "action_proprio_normalization_type"
-        ],
-    )
-
-    logging.info(
-        "Unnormalizing proprio and actions w/ statistics: ", dataset_statistics
-    )
-    env = UnnormalizeActionProprio(env, dataset_statistics, normalization_type)
-    exec_horizon = kwargs.get(
-        "exec_horizon", config["model"]["heads"]["action"]["kwargs"]["pred_horizon"]
-    )
-
-    logging.info("Running receding horizon control with exec_horizon: ", exec_horizon)
-    env = RHCWrapper(env, exec_horizon)
-    resize_size = kwargs.get(
-        "resize_size",
-        config["dataset_kwargs"]["frame_transform_kwargs"]["resize_size"],
-    )
-
-    logging.info("Resizing images w/ parameters", resize_size)
-    env = ResizeImageWrapper(env, resize_size)
-
-    horizon = kwargs.get("horizon", config["window_size"])
-    logging.info("Adding history of size: ", horizon)
-    env = HistoryWrapper(env, horizon)
-
-    logging.info("New observation space: ", env.observation_space)
-    return env
-
-
-class HistoryWrapper(gym.Wrapper):
-    """
-    Accumulates the observation history into `horizon` size chunks. If the length of the history
-    is less than the length of the horizon, we pad the history to the full horizon length.
-    A `pad_mask` key is added to the final observation dictionary that denotes which timesteps
-    are padding.
-    """
-
-    def __init__(self, env: gym.Env, horizon: int):
-        super().__init__(env)
-        self.horizon = horizon
-
-        self.history = deque(maxlen=self.horizon)
-        self.num_obs = 0
-
-        self.observation_space = space_stack(self.env.observation_space, self.horizon)
-
-    def step(self, action):
-        obs, reward, done, trunc, info = self.env.step(action)
-        self.num_obs += 1
-        self.history.append(obs)
-        assert len(self.history) == self.horizon
-        full_obs = stack_and_pad(self.history, self.num_obs)
-
-        return full_obs, reward, done, trunc, info
-
-    def reset(self, **kwargs):
-        obs, info = self.env.reset(**kwargs)
-        self.num_obs = 1
-        self.history.extend([obs] * self.horizon)
-        full_obs = stack_and_pad(self.history, self.num_obs)
-
-        return full_obs, info
-
-
-class RHCWrapper(gym.Wrapper):
-    """
-    Performs receding horizon control. The policy returns `pred_horizon` actions and
-    we execute `exec_horizon` of them.
-    """
-
-    def __init__(self, env: gym.Env, exec_horizon: int):
-        super().__init__(env)
-        self.exec_horizon = exec_horizon
-
-    def step(self, actions):
-        if self.exec_horizon == 1 and len(actions.shape) == 1:
-            actions = actions[None]
-        assert len(actions) >= self.exec_horizon
-        rewards = []
-        observations = []
-        infos = []
-
-        for i in range(self.exec_horizon):
-            obs, reward, done, trunc, info = self.env.step(actions[i])
-            observations.append(obs)
-            rewards.append(reward)
-            infos.append(info)
-
-            if done or trunc:
-                break
-
-        infos = listdict2dictlist(infos)
-        infos["rewards"] = rewards
-        infos["observations"] = observations
-
-        return obs, np.sum(rewards), done, trunc, infos
-
-
-class TemporalEnsembleWrapper(gym.Wrapper):
-    """
-    Performs temporal ensembling from https://arxiv.org/abs/2304.13705
-    At every timestep we execute an exponential weighted average of the last
-    `pred_horizon` predictions for that timestep.
-    """
-
-    def __init__(self, env: gym.Env, pred_horizon: int, exp_weight: int = 0):
-        super().__init__(env)
-        self.pred_horizon = pred_horizon
-        self.exp_weight = exp_weight
-
-        self.act_history = deque(maxlen=self.pred_horizon)
-
-        self.action_space = space_stack(self.env.action_space, self.pred_horizon)
-
-    def step(self, actions):
-        assert len(actions) >= self.pred_horizon
-
-        self.act_history.append(actions[: self.pred_horizon])
-        num_actions = len(self.act_history)
-
-        # select the predicted action for the current step from the history of action chunk predictions
-        curr_act_preds = np.stack(
-            [
-                pred_actions[i]
-                for (i, pred_actions) in zip(
-                    range(num_actions - 1, -1, -1), self.act_history
-                )
-            ]
-        )
-
-        # more recent predictions get exponentially *less* weight than older predictions
-        weights = np.exp(-self.exp_weight * np.arange(num_actions))
-        weights = weights / weights.sum()
-        # compute the weighted average across all predictions for this timestep
-        action = np.sum(weights[:, None] * curr_act_preds, axis=0)
-
-        return self.env.step(action)
-
-
-class ResizeImageWrapper(gym.ObservationWrapper):
-    def __init__(
-        self,
-        env: gym.Env,
-        resize_size: Optional[Union[Tuple, Sequence[Tuple]]],
-    ):
-        super().__init__(env)
-        assert isinstance(
-            self.observation_space, gym.spaces.Dict
-        ), "Only Dict observation spaces are supported."
-        spaces = self.observation_space.spaces
-
-        if resize_size is None:
-            self.keys_to_resize = {}
-        elif isinstance(self.resize_size, tuple):
-            self.keys_to_resize = {k: resize_size for k in spaces if "image_" in k}
-        else:
-            self.keys_to_resize = {
-                f"image_{i}": resize_size[i] for i in range(len(resize_size))
-            }
-        logging.info(f"Resizing images: {self.keys_to_resize}")
-        for k, size in self.keys_to_resize.items():
-            spaces[k] = gym.spaces.Box(
-                low=0,
-                high=255,
-                shape=size + (3,),
-                dtype=np.uint8,
-            )
-        self.observation_space = gym.spaces.Dict(spaces)
-
-    def observation(self, observation):
-        for k, size in self.keys_to_resize.items():
-            image = tf.image.resize(
-                observation[k], size=size, method="lanczos3", antialias=True
-            )
-            image = tf.cast(tf.clip_by_value(tf.round(image), 0, 255), tf.uint8).numpy()
-            observation[k] = image
-        return observation
-
-
-class UnnormalizeActionProprio(gym.ActionWrapper, gym.ObservationWrapper):
-    """
-    Un-normalizes the action and proprio.
-    """
-
-    def __init__(
-        self,
-        env: gym.Env,
-        action_proprio_metadata: dict,
-        normalization_type: str,
-    ):
-        self.action_proprio_metadata = jax.tree_map(
-            lambda x: np.array(x),
-            action_proprio_metadata,
-            is_leaf=lambda x: isinstance(x, list),
-        )
-        self.normalization_type = normalization_type
-        super().__init__(env)
-
-    def unnormalize(self, data, metadata):
-        mask = metadata.get("mask", np.ones_like(metadata["mean"], dtype=bool))
-        if self.normalization_type == "normal":
-            return np.where(
-                mask,
-                (data * metadata["std"]) + metadata["mean"],
-                data,
-            )
-        elif self.normalization_type == "bounds":
-            return np.where(
-                mask,
-                ((data + 1) / 2 * (metadata["max"] - metadata["min"] + 1e-8))
-                + metadata["min"],
-                data,
-            )
-        else:
-            raise ValueError(
-                f"Unknown action/proprio normalization type: {self.normalization_type}"
-            )
-
-    def normalize(self, data, metadata):
-        mask = metadata.get("mask", np.ones_like(metadata["mean"], dtype=bool))
-        if self.normalization_type == "normal":
-            return np.where(
-                mask,
-                (data - metadata["mean"]) / (metadata["std"] + 1e-8),
-                data,
-            )
-        elif self.normalization_type == "bounds":
-            return np.where(
-                mask,
-                np.clip(
-                    2
-                    * (data - metadata["min"])
-                    / (metadata["max"] - metadata["min"] + 1e-8)
-                    - 1,
-                    -1,
-                    1,
-                ),
-                data,
-            )
-        else:
-            raise ValueError(
-                f"Unknown action/proprio normalization type: {self.normalization_type}"
-            )
-
-    def action(self, action):
-        return self.unnormalize(action, self.action_proprio_metadata["action"])
-
-    def observation(self, obs):
-        obs["proprio"] = self.normalize(
-            obs["proprio"], self.action_proprio_metadata["proprio"]
-        )
-        return obs
-=======
 from collections import deque
 import logging
 from typing import Optional, Sequence, Tuple, Union
@@ -652,5 +324,4 @@
         obs["proprio"] = self.normalize(
             obs["proprio"], self.action_proprio_metadata["proprio"]
         )
-        return obs
->>>>>>> bd930f91
+        return obs