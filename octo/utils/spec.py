<<<<<<< HEAD
from functools import partial
import importlib
from typing import Any, Dict, Tuple, TypedDict, Union


class ModuleSpec(TypedDict):
    """A JSON-serializable representation of a function or class with some default args and kwargs to pass to
    it. Useful for specifying a particular class or function in a config file, while keeping it serializable
    and overridable from the command line using ml_collections.

    Usage:

        # Preferred way to create a spec:
        >>> from octo.model.components.transformer import Transformer
        >>> spec = ModuleSpec.create(Transformer, num_layers=3)
        # Same as above using the fully qualified import string:
        >>> spec = ModuleSpec.create("octo.model.components.transformer:Transformer", num_layers=3)

        # Usage:
        >>> ModuleSpec.instantiate(spec) == partial(Transformer, num_layers=3)
        # can pass additional kwargs at instantiation time
        >>> transformer = ModuleSpec.instantiate(spec, num_heads=8)

    Note: ModuleSpec is just an alias for a dictionary (that is strongly typed), not a real class. So from
    your code's perspective, it is just a dictionary.

    module (str): The module the callable is located in
    name (str): The name of the callable in the module
    args (tuple): The args to pass to the callable
    kwargs (dict): The kwargs to pass to the callable
    """

    module: str
    name: str
    args: Tuple[Any, ...]
    kwargs: Dict[str, Any]

    @staticmethod
    def create(callable_or_full_name: Union[str, callable], *args, **kwargs) -> "ModuleSpec":  # type: ignore
        """Create a module spec from a callable or import string.

        Args:
            callable_or_full_name (str or object): Either the object itself or a fully qualified import string
                (e.g. "octo.model.components.transformer:Transformer")
        args (tuple, optional): Passed into callable upon instantiation.
        kwargs (dict, optional): Passed into callable upon instantiation.
        """
        if isinstance(callable_or_full_name, str):
            assert callable_or_full_name.count(":") == 1, (
                "If passing in a string, it must be a fully qualified import string "
                "(e.g. 'octo.model.components.transformer:Transformer')"
            )
            module, name = callable_or_full_name.split(":")
        else:
            module, name = _infer_full_name(callable_or_full_name)

        return ModuleSpec(module=module, name=name, args=args, kwargs=kwargs)

    @staticmethod
    def instantiate(spec: "ModuleSpec"):  # type: ignore
        if set(spec.keys()) != {"module", "name", "args", "kwargs"}:
            raise ValueError(
                f"Expected ModuleSpec, but got {spec}. "
                "ModuleSpec must have keys 'module', 'name', 'args', and 'kwargs'."
            )
        cls = _import_from_string(spec["module"], spec["name"])
        return partial(cls, *spec["args"], **spec["kwargs"])


def _infer_full_name(o: object):
    if hasattr(o, "__module__") and hasattr(o, "__name__"):
        return o.__module__, o.__name__
    else:
        raise ValueError(
            f"Could not infer identifier for {o}. "
            "Please pass in a fully qualified import string instead "
            "e.g. 'octo.model.components.transformer:Transformer'"
        )


def _import_from_string(module_string: str, name: str):
    try:
        module = importlib.import_module(module_string)
        return getattr(module, name)
    except Exception as e:
        raise ValueError(f"Could not import {module_string}:{name}") from e
=======
from functools import partial
import importlib
from typing import Any, Dict, Tuple, TypedDict, Union


class ModuleSpec(TypedDict):
    """A JSON-serializable representation of a function or class with some default args and kwargs to pass to
    it. Useful for specifying a particular class or function in a config file, while keeping it serializable
    and overridable from the command line using ml_collections.

    Usage:

        # Preferred way to create a spec:
        >>> from octo.model.components.transformer import Transformer
        >>> spec = ModuleSpec.create(Transformer, num_layers=3)
        # Same as above using the fully qualified import string:
        >>> spec = ModuleSpec.create("octo.model.components.transformer:Transformer", num_layers=3)

        # Usage:
        >>> ModuleSpec.instantiate(spec) == partial(Transformer, num_layers=3)
        # can pass additional kwargs at instantiation time
        >>> transformer = ModuleSpec.instantiate(spec, num_heads=8)

    Note: ModuleSpec is just an alias for a dictionary (that is strongly typed), not a real class. So from
    your code's perspective, it is just a dictionary.

    module (str): The module the callable is located in
    name (str): The name of the callable in the module
    args (tuple): The args to pass to the callable
    kwargs (dict): The kwargs to pass to the callable
    """

    module: str
    name: str
    args: Tuple[Any, ...]
    kwargs: Dict[str, Any]

    @staticmethod
    def create(callable_or_full_name: Union[str, callable], *args, **kwargs) -> "ModuleSpec":  # type: ignore
        """Create a module spec from a callable or import string.

        Args:
            callable_or_full_name (str or object): Either the object itself or a fully qualified import string
                (e.g. "octo.model.components.transformer:Transformer")
        args (tuple, optional): Passed into callable upon instantiation.
        kwargs (dict, optional): Passed into callable upon instantiation.
        """
        if isinstance(callable_or_full_name, str):
            assert callable_or_full_name.count(":") == 1, (
                "If passing in a string, it must be a fully qualified import string "
                "(e.g. 'octo.model.components.transformer:Transformer')"
            )
            module, name = callable_or_full_name.split(":")
        else:
            module, name = _infer_full_name(callable_or_full_name)

        return ModuleSpec(module=module, name=name, args=args, kwargs=kwargs)

    @staticmethod
    def instantiate(spec: "ModuleSpec"):  # type: ignore
        if set(spec.keys()) != {"module", "name", "args", "kwargs"}:
            raise ValueError(
                f"Expected ModuleSpec, but got {spec}. "
                "ModuleSpec must have keys 'module', 'name', 'args', and 'kwargs'."
            )
        cls = _import_from_string(spec["module"], spec["name"])
        return partial(cls, *spec["args"], **spec["kwargs"])

    @staticmethod
    def to_string(spec: "ModuleSpec"):  # type: ignore
        return (
            f"{spec['module']}:{spec['name']}"
            f"({', '.join(spec['args'])}"
            f"{', ' if spec['args'] and spec['kwargs'] else ''}"
            f"{', '.join(f'{k}={v}' for k, v in spec['kwargs'].items())})"
        )


def _infer_full_name(o: object):
    if hasattr(o, "__module__") and hasattr(o, "__name__"):
        return o.__module__, o.__name__
    else:
        raise ValueError(
            f"Could not infer identifier for {o}. "
            "Please pass in a fully qualified import string instead "
            "e.g. 'octo.model.components.transformer:Transformer'"
        )


def _import_from_string(module_string: str, name: str):
    try:
        module = importlib.import_module(module_string)
        return getattr(module, name)
    except Exception as e:
        raise ValueError(f"Could not import {module_string}:{name}") from e
>>>>>>> bd930f91
<|MERGE_RESOLUTION|>--- conflicted
+++ resolved
@@ -1,91 +1,3 @@
-<<<<<<< HEAD
-from functools import partial
-import importlib
-from typing import Any, Dict, Tuple, TypedDict, Union
-
-
-class ModuleSpec(TypedDict):
-    """A JSON-serializable representation of a function or class with some default args and kwargs to pass to
-    it. Useful for specifying a particular class or function in a config file, while keeping it serializable
-    and overridable from the command line using ml_collections.
-
-    Usage:
-
-        # Preferred way to create a spec:
-        >>> from octo.model.components.transformer import Transformer
-        >>> spec = ModuleSpec.create(Transformer, num_layers=3)
-        # Same as above using the fully qualified import string:
-        >>> spec = ModuleSpec.create("octo.model.components.transformer:Transformer", num_layers=3)
-
-        # Usage:
-        >>> ModuleSpec.instantiate(spec) == partial(Transformer, num_layers=3)
-        # can pass additional kwargs at instantiation time
-        >>> transformer = ModuleSpec.instantiate(spec, num_heads=8)
-
-    Note: ModuleSpec is just an alias for a dictionary (that is strongly typed), not a real class. So from
-    your code's perspective, it is just a dictionary.
-
-    module (str): The module the callable is located in
-    name (str): The name of the callable in the module
-    args (tuple): The args to pass to the callable
-    kwargs (dict): The kwargs to pass to the callable
-    """
-
-    module: str
-    name: str
-    args: Tuple[Any, ...]
-    kwargs: Dict[str, Any]
-
-    @staticmethod
-    def create(callable_or_full_name: Union[str, callable], *args, **kwargs) -> "ModuleSpec":  # type: ignore
-        """Create a module spec from a callable or import string.
-
-        Args:
-            callable_or_full_name (str or object): Either the object itself or a fully qualified import string
-                (e.g. "octo.model.components.transformer:Transformer")
-        args (tuple, optional): Passed into callable upon instantiation.
-        kwargs (dict, optional): Passed into callable upon instantiation.
-        """
-        if isinstance(callable_or_full_name, str):
-            assert callable_or_full_name.count(":") == 1, (
-                "If passing in a string, it must be a fully qualified import string "
-                "(e.g. 'octo.model.components.transformer:Transformer')"
-            )
-            module, name = callable_or_full_name.split(":")
-        else:
-            module, name = _infer_full_name(callable_or_full_name)
-
-        return ModuleSpec(module=module, name=name, args=args, kwargs=kwargs)
-
-    @staticmethod
-    def instantiate(spec: "ModuleSpec"):  # type: ignore
-        if set(spec.keys()) != {"module", "name", "args", "kwargs"}:
-            raise ValueError(
-                f"Expected ModuleSpec, but got {spec}. "
-                "ModuleSpec must have keys 'module', 'name', 'args', and 'kwargs'."
-            )
-        cls = _import_from_string(spec["module"], spec["name"])
-        return partial(cls, *spec["args"], **spec["kwargs"])
-
-
-def _infer_full_name(o: object):
-    if hasattr(o, "__module__") and hasattr(o, "__name__"):
-        return o.__module__, o.__name__
-    else:
-        raise ValueError(
-            f"Could not infer identifier for {o}. "
-            "Please pass in a fully qualified import string instead "
-            "e.g. 'octo.model.components.transformer:Transformer'"
-        )
-
-
-def _import_from_string(module_string: str, name: str):
-    try:
-        module = importlib.import_module(module_string)
-        return getattr(module, name)
-    except Exception as e:
-        raise ValueError(f"Could not import {module_string}:{name}") from e
-=======
 from functools import partial
 import importlib
 from typing import Any, Dict, Tuple, TypedDict, Union
@@ -180,5 +92,4 @@
         module = importlib.import_module(module_string)
         return getattr(module, name)
     except Exception as e:
-        raise ValueError(f"Could not import {module_string}:{name}") from e
->>>>>>> bd930f91
+        raise ValueError(f"Could not import {module_string}:{name}") from e