<<<<<<< HEAD
default_language_version:
    python: python3.10
repos:
  - repo: https://github.com/pre-commit/pre-commit-hooks
    rev: v2.3.0
    hooks:
      - id: check-yaml
      - id: check-ast
      - id: check-added-large-files
        exclude: ^examples/
      - id: check-case-conflict
      - id: check-merge-conflict
      - id: end-of-file-fixer
      - id: trailing-whitespace
      - id: detect-private-key
      - id: debug-statements
        exclude: ^experiments/
  - repo: https://github.com/psf/black
    rev: 22.10.0
    hooks:
      - id: black
        exclude: ^experiments/
  - repo: https://github.com/PyCQA/flake8
    rev: 6.1.0
    hooks:
      - id: flake8
        exclude: ^experiments/
  - repo: https://github.com/pycqa/isort
    rev: 5.12.0
    hooks:
      - id: isort
        exclude: ^experiments/
        args: ["--profile", "black", "--src", "octo", "--src", "experiments"]
  - repo: https://github.com/srstevenson/nb-clean
    rev: 3.1.0
    hooks:
      - id: nb-clean
        args:
          - --remove-empty-cells
          - --preserve-cell-outputs
=======
default_language_version:
    python: python3.10
repos:
  - repo: https://github.com/pre-commit/pre-commit-hooks
    rev: v2.3.0
    hooks:
      - id: check-yaml
      - id: check-ast
      - id: check-added-large-files
        exclude: ^examples/
      - id: check-case-conflict
      - id: check-merge-conflict
      - id: end-of-file-fixer
      - id: trailing-whitespace
      - id: detect-private-key
      - id: debug-statements
        exclude: ^experiments/
  - repo: https://github.com/psf/black
    rev: 22.10.0
    hooks:
      - id: black
        exclude: ^experiments/
  - repo: https://github.com/PyCQA/flake8
    rev: 6.1.0
    hooks:
      - id: flake8
        exclude: ^experiments/|^examples/03_eval_finetuned.py
  - repo: https://github.com/pycqa/isort
    rev: 5.12.0
    hooks:
      - id: isort
        exclude: ^experiments/
        args: ["--profile", "black", "--src", "octo", "--src", "experiments"]
  - repo: https://github.com/srstevenson/nb-clean
    rev: 3.1.0
    hooks:
      - id: nb-clean
        args:
          - --remove-empty-cells
          - --preserve-cell-outputs
>>>>>>> bd930f91
<|MERGE_RESOLUTION|>--- conflicted
+++ resolved
@@ -1,45 +1,3 @@
-<<<<<<< HEAD
-default_language_version:
-    python: python3.10
-repos:
-  - repo: https://github.com/pre-commit/pre-commit-hooks
-    rev: v2.3.0
-    hooks:
-      - id: check-yaml
-      - id: check-ast
-      - id: check-added-large-files
-        exclude: ^examples/
-      - id: check-case-conflict
-      - id: check-merge-conflict
-      - id: end-of-file-fixer
-      - id: trailing-whitespace
-      - id: detect-private-key
-      - id: debug-statements
-        exclude: ^experiments/
-  - repo: https://github.com/psf/black
-    rev: 22.10.0
-    hooks:
-      - id: black
-        exclude: ^experiments/
-  - repo: https://github.com/PyCQA/flake8
-    rev: 6.1.0
-    hooks:
-      - id: flake8
-        exclude: ^experiments/
-  - repo: https://github.com/pycqa/isort
-    rev: 5.12.0
-    hooks:
-      - id: isort
-        exclude: ^experiments/
-        args: ["--profile", "black", "--src", "octo", "--src", "experiments"]
-  - repo: https://github.com/srstevenson/nb-clean
-    rev: 3.1.0
-    hooks:
-      - id: nb-clean
-        args:
-          - --remove-empty-cells
-          - --preserve-cell-outputs
-=======
 default_language_version:
     python: python3.10
 repos:
@@ -79,5 +37,4 @@
       - id: nb-clean
         args:
           - --remove-empty-cells
-          - --preserve-cell-outputs
->>>>>>> bd930f91
+          - --preserve-cell-outputs