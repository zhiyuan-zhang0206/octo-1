--- conflicted
+++ resolved
@@ -15,7 +15,6 @@
 
 from orca.data.dataset import make_single_dataset
 from orca.data.utils.text_processing import TextProcessor
-from orca.model.orca_module import ORCAModule
 from orca.utils.train_utils import batched_apply, TrainState
 from orca.utils.typing import Any, Data, Sequence
 from orca.utils.visualization_lib import RolloutVisualizer, Visualizer
@@ -154,29 +153,7 @@
     elif policy_mode == "unconditioned":
         tasks = remove_text(remove_images(tasks), zero_text)
 
-<<<<<<< HEAD
-    def get_actions(module: ORCAModule, observations, tasks, train):
-        transformer_embeddings = module.orca_transformer(
-            observations,
-            tasks,
-            observations["pad_mask"],
-            train=train,
-        )
-
-        actions = module.heads["action"].predict_action(
-            transformer_embeddings,
-            train=train,
-            argmax=False,
-            sample_shape=(samples_per_state,),
-            rng=state.rng,
-        )
-        return actions
-
-    actions = state.model.model_def.apply(
-        {"params": state.model.params},
-=======
     actions = state.model.sample_actions(
->>>>>>> c0c9da74
         observations,
         tasks,
         train=False,
