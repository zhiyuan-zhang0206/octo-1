<<<<<<< HEAD
"""
This example shows how to use the `octo.data` dataloader with PyTorch by wrapping it in a simple PyTorch
dataloader. The config below also happens to be our exact pretraining config (except for the batch size and
shuffle buffer size, which are reduced for demonstration purposes).
"""
import numpy as np
from orca.data.dataset import make_interleaved_dataset
from orca.data.oxe import make_oxe_dataset_kwargs_and_weights
import tensorflow as tf
import torch
from torch.utils.data import DataLoader
import tqdm

DATA_PATH = "gs://rail-orca-central2/resize_256_256"

tf.config.set_visible_devices([], "GPU")


class TorchRLDSDataset(torch.utils.data.IterableDataset):
    """Thin wrapper around RLDS dataset for use with PyTorch dataloaders."""

    def __init__(
        self,
        rlds_dataset,
        train=True,
    ):
        self._rlds_dataset = rlds_dataset
        self._is_train = train

    def __iter__(self):
        for sample in self._rlds_dataset.as_numpy_iterator():
            yield sample

    def __len__(self):
        lengths = np.array(
            [
                stats["num_transitions"]
                for stats in self._rlds_dataset.dataset_statistics
            ]
        )
        if hasattr(self._rlds_dataset, "sample_weights"):
            lengths *= np.array(self._rlds_dataset.sample_weights)
        total_len = lengths.sum()
        if self._is_train:
            return int(0.95 * total_len)
        else:
            return int(0.05 * total_len)


dataset_kwargs_list, sample_weights = make_oxe_dataset_kwargs_and_weights(
    "oxe_magic_soup",
    DATA_PATH,
    load_camera_views=("primary", "wrist"),
)

dataset = make_interleaved_dataset(
    dataset_kwargs_list,
    sample_weights,
    train=True,
    shuffle_buffer_size=1000,  # change to 500k for training, large shuffle buffers are important, but adjust to your RAM
    batch_size=None,  # batching will be handles in PyTorch Dataloader object
    balance_weights=True,
    traj_transform_kwargs=dict(
        goal_relabeling_strategy="uniform",
        window_size=2,
        future_action_window_size=3,
        subsample_length=100,
    ),
    frame_transform_kwargs=dict(
        image_augment_kwargs={
            "primary": dict(
                random_resized_crop=dict(scale=[0.8, 1.0], ratio=[0.9, 1.1]),
                random_brightness=[0.1],
                random_contrast=[0.9, 1.1],
                random_saturation=[0.9, 1.1],
                random_hue=[0.05],
                augment_order=[
                    "random_resized_crop",
                    "random_brightness",
                    "random_contrast",
                    "random_saturation",
                    "random_hue",
                ],
            ),
            "wrist": dict(
                random_brightness=[0.1],
                random_contrast=[0.9, 1.1],
                random_saturation=[0.9, 1.1],
                random_hue=[0.05],
                augment_order=[
                    "random_brightness",
                    "random_contrast",
                    "random_saturation",
                    "random_hue",
                ],
            ),
        },
        resize_size=dict(
            primary=(256, 256),
            wrist=(128, 128),
        ),
        num_parallel_calls=200,
    ),
    traj_transform_threads=48,
    traj_read_threads=48,
)


pytorch_dataset = TorchRLDSDataset(dataset)
dataloader = DataLoader(
    pytorch_dataset,
    batch_size=16,
    num_workers=0,  # important to keep this to 0 so PyTorch does not mess with the parallelism
)

for i, sample in tqdm.tqdm(enumerate(dataloader)):
    if i == 5000:
        break
=======
"""
This example shows how to use the `octo.data` dataloader with PyTorch by wrapping it in a simple PyTorch
dataloader. The config below also happens to be our exact pretraining config (except for the batch size and
shuffle buffer size, which are reduced for demonstration purposes).
"""
import numpy as np
import tensorflow as tf
import torch
from torch.utils.data import DataLoader
import tqdm

from octo.data.dataset import make_interleaved_dataset
from octo.data.oxe import make_oxe_dataset_kwargs_and_weights

DATA_PATH = "gs://rail-orca-central2/resize_256_256"

tf.config.set_visible_devices([], "GPU")


class TorchRLDSDataset(torch.utils.data.IterableDataset):
    """Thin wrapper around RLDS dataset for use with PyTorch dataloaders."""

    def __init__(
        self,
        rlds_dataset,
        train=True,
    ):
        self._rlds_dataset = rlds_dataset
        self._is_train = train

    def __iter__(self):
        for sample in self._rlds_dataset.as_numpy_iterator():
            yield sample

    def __len__(self):
        lengths = np.array(
            [
                stats["num_transitions"]
                for stats in self._rlds_dataset.dataset_statistics
            ]
        )
        if hasattr(self._rlds_dataset, "sample_weights"):
            lengths *= np.array(self._rlds_dataset.sample_weights)
        total_len = lengths.sum()
        if self._is_train:
            return int(0.95 * total_len)
        else:
            return int(0.05 * total_len)


dataset_kwargs_list, sample_weights = make_oxe_dataset_kwargs_and_weights(
    "oxe_magic_soup",
    DATA_PATH,
    load_camera_views=("primary", "wrist"),
)

dataset = make_interleaved_dataset(
    dataset_kwargs_list,
    sample_weights,
    train=True,
    shuffle_buffer_size=1000,  # change to 500k for training, large shuffle buffers are important, but adjust to your RAM
    batch_size=None,  # batching will be handles in PyTorch Dataloader object
    balance_weights=True,
    traj_transform_kwargs=dict(
        goal_relabeling_strategy="uniform",
        window_size=2,
        future_action_window_size=3,
        subsample_length=100,
    ),
    frame_transform_kwargs=dict(
        image_augment_kwargs={
            "primary": dict(
                random_resized_crop=dict(scale=[0.8, 1.0], ratio=[0.9, 1.1]),
                random_brightness=[0.1],
                random_contrast=[0.9, 1.1],
                random_saturation=[0.9, 1.1],
                random_hue=[0.05],
                augment_order=[
                    "random_resized_crop",
                    "random_brightness",
                    "random_contrast",
                    "random_saturation",
                    "random_hue",
                ],
            ),
            "wrist": dict(
                random_brightness=[0.1],
                random_contrast=[0.9, 1.1],
                random_saturation=[0.9, 1.1],
                random_hue=[0.05],
                augment_order=[
                    "random_brightness",
                    "random_contrast",
                    "random_saturation",
                    "random_hue",
                ],
            ),
        },
        resize_size=dict(
            primary=(256, 256),
            wrist=(128, 128),
        ),
        num_parallel_calls=200,
    ),
    traj_transform_threads=48,
    traj_read_threads=48,
)


pytorch_dataset = TorchRLDSDataset(dataset)
dataloader = DataLoader(
    pytorch_dataset,
    batch_size=16,
    num_workers=0,  # important to keep this to 0 so PyTorch does not mess with the parallelism
)

for i, sample in tqdm.tqdm(enumerate(dataloader)):
    if i == 5000:
        break
>>>>>>> bd930f91
<|MERGE_RESOLUTION|>--- conflicted
+++ resolved
@@ -1,123 +1,3 @@
-<<<<<<< HEAD
-"""
-This example shows how to use the `octo.data` dataloader with PyTorch by wrapping it in a simple PyTorch
-dataloader. The config below also happens to be our exact pretraining config (except for the batch size and
-shuffle buffer size, which are reduced for demonstration purposes).
-"""
-import numpy as np
-from orca.data.dataset import make_interleaved_dataset
-from orca.data.oxe import make_oxe_dataset_kwargs_and_weights
-import tensorflow as tf
-import torch
-from torch.utils.data import DataLoader
-import tqdm
-
-DATA_PATH = "gs://rail-orca-central2/resize_256_256"
-
-tf.config.set_visible_devices([], "GPU")
-
-
-class TorchRLDSDataset(torch.utils.data.IterableDataset):
-    """Thin wrapper around RLDS dataset for use with PyTorch dataloaders."""
-
-    def __init__(
-        self,
-        rlds_dataset,
-        train=True,
-    ):
-        self._rlds_dataset = rlds_dataset
-        self._is_train = train
-
-    def __iter__(self):
-        for sample in self._rlds_dataset.as_numpy_iterator():
-            yield sample
-
-    def __len__(self):
-        lengths = np.array(
-            [
-                stats["num_transitions"]
-                for stats in self._rlds_dataset.dataset_statistics
-            ]
-        )
-        if hasattr(self._rlds_dataset, "sample_weights"):
-            lengths *= np.array(self._rlds_dataset.sample_weights)
-        total_len = lengths.sum()
-        if self._is_train:
-            return int(0.95 * total_len)
-        else:
-            return int(0.05 * total_len)
-
-
-dataset_kwargs_list, sample_weights = make_oxe_dataset_kwargs_and_weights(
-    "oxe_magic_soup",
-    DATA_PATH,
-    load_camera_views=("primary", "wrist"),
-)
-
-dataset = make_interleaved_dataset(
-    dataset_kwargs_list,
-    sample_weights,
-    train=True,
-    shuffle_buffer_size=1000,  # change to 500k for training, large shuffle buffers are important, but adjust to your RAM
-    batch_size=None,  # batching will be handles in PyTorch Dataloader object
-    balance_weights=True,
-    traj_transform_kwargs=dict(
-        goal_relabeling_strategy="uniform",
-        window_size=2,
-        future_action_window_size=3,
-        subsample_length=100,
-    ),
-    frame_transform_kwargs=dict(
-        image_augment_kwargs={
-            "primary": dict(
-                random_resized_crop=dict(scale=[0.8, 1.0], ratio=[0.9, 1.1]),
-                random_brightness=[0.1],
-                random_contrast=[0.9, 1.1],
-                random_saturation=[0.9, 1.1],
-                random_hue=[0.05],
-                augment_order=[
-                    "random_resized_crop",
-                    "random_brightness",
-                    "random_contrast",
-                    "random_saturation",
-                    "random_hue",
-                ],
-            ),
-            "wrist": dict(
-                random_brightness=[0.1],
-                random_contrast=[0.9, 1.1],
-                random_saturation=[0.9, 1.1],
-                random_hue=[0.05],
-                augment_order=[
-                    "random_brightness",
-                    "random_contrast",
-                    "random_saturation",
-                    "random_hue",
-                ],
-            ),
-        },
-        resize_size=dict(
-            primary=(256, 256),
-            wrist=(128, 128),
-        ),
-        num_parallel_calls=200,
-    ),
-    traj_transform_threads=48,
-    traj_read_threads=48,
-)
-
-
-pytorch_dataset = TorchRLDSDataset(dataset)
-dataloader = DataLoader(
-    pytorch_dataset,
-    batch_size=16,
-    num_workers=0,  # important to keep this to 0 so PyTorch does not mess with the parallelism
-)
-
-for i, sample in tqdm.tqdm(enumerate(dataloader)):
-    if i == 5000:
-        break
-=======
 """
 This example shows how to use the `octo.data` dataloader with PyTorch by wrapping it in a simple PyTorch
 dataloader. The config below also happens to be our exact pretraining config (except for the batch size and
@@ -236,5 +116,4 @@
 
 for i, sample in tqdm.tqdm(enumerate(dataloader)):
     if i == 5000:
-        break
->>>>>>> bd930f91
+        break