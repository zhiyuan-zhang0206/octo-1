--- conflicted
+++ resolved
@@ -1,23 +1,3 @@
-<<<<<<< HEAD
-# Octo Eval Environments
-
-The `step` and `reset` functions of the Gym environment should return observations with the images, depth images, and/or
-proprioceptive information that the policy expects as input. Specifically, the returned observations should be dictionaries
-of the form:
-```
-obs = {
-    "image_0": ...,
-    "image_1": ...,
-    ...
-    "depth_0": ...,
-    "depth_1": ...,
-    ...
-    "proprio": ...,
-}
-```
-
-Check out the example environments in this folder to help you integrate your own environment!
-=======
 # Octo Evaluation Environments
 
 The `step` and `reset` functions of the Gym environment should return observations with the images, depth images, and/or
@@ -38,5 +18,4 @@
 Note that the image keys should be `image_{key}` where `key` is one of the `image_obs_keys` specified in the data loading config used to train the model (typically this is `primary` and/or `wrist`).
 If a key is not present in the observation dictionary, the model will substitute it with padding.
 
-Check out the example environments in this folder to help you integrate your own environment!
->>>>>>> bd930f91
+Check out the example environments in this folder to help you integrate your own environment!