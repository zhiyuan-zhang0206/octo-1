--- conflicted
+++ resolved
@@ -1,134 +1,3 @@
-<<<<<<< HEAD
-import time
-
-import gym
-import numpy as np
-from pyquaternion import Quaternion
-from widowx_envs.widowx_env_service import WidowXClient
-
-
-def state_to_eep(xyz_coor, zangle: float):
-    """
-    Implement the state to eep function.
-    Refered to `bridge_data_robot`'s `widowx_controller/widowx_controller.py`
-    return a 4x4 matrix
-    """
-    assert len(xyz_coor) == 3
-    DEFAULT_ROTATION = np.array([[0, 0, 1.0], [0, 1.0, 0], [-1.0, 0, 0]])
-    new_pose = np.eye(4)
-    new_pose[:3, -1] = xyz_coor
-    new_quat = Quaternion(axis=np.array([0.0, 0.0, 1.0]), angle=zangle) * Quaternion(
-        matrix=DEFAULT_ROTATION
-    )
-    new_pose[:3, :3] = new_quat.rotation_matrix
-    # yaw, pitch, roll = quat.yaw_pitch_roll
-    return new_pose
-
-
-def wait_for_obs(widowx_client):
-    obs = widowx_client.get_observation()
-    while obs is None:
-        print("Waiting for observations...")
-        obs = widowx_client.get_observation()
-        time.sleep(1)
-    return obs
-
-
-def convert_obs(obs, im_size):
-    image_obs = (
-        obs["image"].reshape(3, im_size, im_size).transpose(1, 2, 0) * 255
-    ).astype(np.uint8)
-    # add padding to proprio to match training
-    proprio = np.concatenate([obs["state"][:6], [0], obs["state"][-1:]])
-    # NOTE: assume image_1 is not available
-    return {
-        "image_0": image_obs,
-        "proprio": proprio,
-    }
-
-
-def null_obs(img_size):
-    return {
-        "image_0": np.zeros((img_size, img_size, 3), dtype=np.uint8),
-        "proprio": np.zeros((8,), dtype=np.float64),
-    }
-
-
-class WidowXGym(gym.Env):
-    """
-    A Gym environment for the WidowX controller provided by:
-    https://github.com/rail-berkeley/bridge_data_robot
-    Needed to use Gym wrappers.
-    """
-
-    def __init__(
-        self,
-        widowx_client: WidowXClient,
-        im_size: int = 256,
-        blocking: bool = True,
-        sticky_gripper_num_steps: int = 1,
-    ):
-        self.widowx_client = widowx_client
-        self.im_size = im_size
-        self.blocking = blocking
-        self.observation_space = gym.spaces.Dict(
-            {
-                "image_0": gym.spaces.Box(
-                    low=np.zeros((im_size, im_size, 3)),
-                    high=255 * np.ones((im_size, im_size, 3)),
-                    dtype=np.uint8,
-                ),
-                "proprio": gym.spaces.Box(
-                    low=np.ones((8,)) * -1, high=np.ones((8,)), dtype=np.float64
-                ),
-            }
-        )
-        self.action_space = gym.spaces.Box(
-            low=np.zeros((7,)), high=np.ones((7,)), dtype=np.float64
-        )
-        self.sticky_gripper_num_steps = sticky_gripper_num_steps
-        self.is_gripper_closed = False
-        self.num_consecutive_gripper_change_actions = 0
-
-    def step(self, action):
-        # sticky gripper logic
-        if (action[-1] < 0.5) != self.is_gripper_closed:
-            self.num_consecutive_gripper_change_actions += 1
-        else:
-            self.num_consecutive_gripper_change_actions = 0
-
-        if self.num_consecutive_gripper_change_actions >= self.sticky_gripper_num_steps:
-            self.is_gripper_closed = not self.is_gripper_closed
-            self.num_consecutive_gripper_change_actions = 0
-        action[-1] = 0.0 if self.is_gripper_closed else 1.0
-
-        self.widowx_client.step_action(action, blocking=self.blocking)
-
-        raw_obs = self.widowx_client.get_observation()
-
-        truncated = False
-        if raw_obs is None:
-            # this indicates a loss of connection with the server
-            # due to an exception in the last step so end the trajectory
-            truncated = True
-            obs = null_obs(self.im_size)  # obs with all zeros
-        else:
-            obs = convert_obs(raw_obs, self.im_size)
-
-        return obs, 0, False, truncated, {}
-
-    def reset(self, seed=None, options=None):
-        super().reset(seed=seed)
-        self.widowx_client.reset()
-
-        self.is_gripper_closed = False
-        self.num_consecutive_gripper_change_actions = 0
-
-        raw_obs = wait_for_obs(self.widowx_client)
-        obs = convert_obs(raw_obs, self.im_size)
-
-        return obs, {}
-=======
 import time
 
 import gym
@@ -257,5 +126,4 @@
         raw_obs = wait_for_obs(self.widowx_client)
         obs = convert_obs(raw_obs, self.im_size)
 
-        return obs, {}
->>>>>>> bd930f91
+        return obs, {}