--- conflicted
+++ resolved
@@ -1,103 +1,3 @@
-<<<<<<< HEAD
-"""
-This script demonstrates how to load and rollout a finetuned Octo model.
-We use the Octo model finetuned on ALOHA sim data from the examples/finetune_new_observation_action.py script.
-
-For installing the ALOHA sim environment, clone: https://github.com/tonyzhaozh/act
-Then run:
-pip3 install opencv-python modern_robotics pyrealsense2 h5py_cache pyquaternion pyyaml rospkg pexpect mujoco==2.3.3 dm_control==1.0.9 einops packaging h5py
-
-Finally modify the sys.path.append statement below to add the ACT repo to your path and start a virtual display:
-    Xvfb :1 -screen 0 1024x768x16 &
-    export DISPLAY=:1
-"""
-from absl import app, flags, logging
-import gym
-import jax
-import numpy as np
-import wandb
-
-from octo.model.octo_model import OctoModel
-from octo.utils.gym_wrappers import HistoryWrapper, RHCWrapper, UnnormalizeActionProprio
-
-FLAGS = flags.FLAGS
-
-flags.DEFINE_string(
-    "finetuned_path", None, "Path to finetuned Octo checkpoint directory."
-)
-
-
-def main(_):
-    # setup wandb for logging
-    wandb.init(name="eval_aloha", project="octo")
-
-    # load finetuned model
-    logging.info("Loading finetuned model...")
-    model = OctoModel.load_pretrained(FLAGS.finetuned_path)
-
-    # make gym environment
-    ##################################################################################################################
-    # environment needs to implement standard gym interface + return observations of the following form:
-    #   obs = {
-    #     "image_0": ...
-    #     "image_1": ...
-    #   }
-    # it should also implement an env.get_task() function that returns a task dict with goal and/or language instruct.
-    #   task = {
-    #     "language_instruction": "some string"
-    #     "goal": {
-    #       "image_0": ...
-    #       "image_1": ...
-    #     }
-    #   }
-    ##################################################################################################################
-    env = gym.make("aloha-sim-cube-v0")
-
-    # add wrappers for history and "receding horizon control", i.e. action chunking
-    env = HistoryWrapper(env, horizon=1)
-    env = RHCWrapper(env, exec_horizon=50)
-
-    # wrap env to handle action/proprio normalization -- match normalization type to the one used during finetuning
-    env = UnnormalizeActionProprio(
-        env, model.dataset_statistics, normalization_type="normal"
-    )
-
-    # running rollouts
-    for _ in range(3):
-        obs, info = env.reset()
-
-        # create task specification --> use model utility to create task dict with correct entries
-        language_instruction = env.get_task()["language_instruction"]
-        task = model.create_tasks(texts=language_instruction)
-
-        # run rollout for 400 steps
-        images = [obs["image_primary"][0]]
-        episode_return = 0.0
-        while len(images) < 400:
-            # model returns actions of shape [batch, pred_horizon, action_dim] -- remove batch
-            actions = model.sample_actions(
-                jax.tree_map(lambda x: x[None], obs), task, rng=jax.random.PRNGKey(0)
-            )
-            actions = actions[0]
-
-            # step env -- info contains full "chunk" of observations for logging
-            # obs only contains observation for final step of chunk
-            obs, reward, done, trunc, info = env.step(actions)
-            images.extend([o["image_primary"][0] for o in info["observations"]])
-            episode_return += reward
-            if done or trunc:
-                break
-        print(f"Episode return: {episode_return}")
-
-        # log rollout video to wandb -- subsample temporally 2x for faster logging
-        wandb.log(
-            {"rollout_video": wandb.Video(np.array(images).transpose(0, 3, 1, 2)[::2])}
-        )
-
-
-if __name__ == "__main__":
-    app.run(main)
-=======
 """
 This script demonstrates how to load and rollout a finetuned Octo model.
 We use the Octo model finetuned on ALOHA sim data from the examples/finetune_new_observation_action.py script.
@@ -206,5 +106,4 @@
 
 
 if __name__ == "__main__":
-    app.run(main)
->>>>>>> bd930f91
+    app.run(main)