<<<<<<< HEAD
"""
This script shows how we evaluated a finetuned Octo model on a real WidowX robot. While the exact specifics may not
be applicable to your use case, this script serves as a didactic example of how to use Octo in a real-world setting.

If you wish, you may reproduce these results by [reproducing the robot setup](https://rail-berkeley.github.io/bridgedata/)
and installing [the robot controller](https://github.com/rail-berkeley/bridge_data_robot)
"""

from datetime import datetime
from functools import partial
import os
import time

from absl import app, flags, logging
import click
import cv2
from envs.widowx_env import convert_obs, state_to_eep, wait_for_obs, WidowXGym
import imageio
import jax
import jax.numpy as jnp
import numpy as np
from widowx_envs.widowx_env_service import WidowXClient, WidowXConfigs, WidowXStatus

from octo.model.octo_model import OctoModel
from octo.utils.gym_wrappers import HistoryWrapper, RHCWrapper, UnnormalizeActionProprio

np.set_printoptions(suppress=True)

logging.set_verbosity(logging.WARNING)

FLAGS = flags.FLAGS

flags.DEFINE_string(
    "checkpoint_weights_path", None, "Path to checkpoint", required=True
)
flags.DEFINE_integer("checkpoint_step", None, "Checkpoint step", required=True)

# custom to bridge_data_robot
flags.DEFINE_string("ip", "localhost", "IP address of the robot")
flags.DEFINE_integer("port", 5556, "Port of the robot")
flags.DEFINE_spaceseplist("goal_eep", [0.3, 0.0, 0.15], "Goal position")
flags.DEFINE_spaceseplist("initial_eep", [0.3, 0.0, 0.15], "Initial position")
flags.DEFINE_bool("blocking", False, "Use the blocking controller")


flags.DEFINE_integer("im_size", None, "Image size", required=True)
flags.DEFINE_string("video_save_path", None, "Path to save video")
flags.DEFINE_integer("num_timesteps", 120, "num timesteps")
flags.DEFINE_integer("horizon", 1, "Observation history length")
flags.DEFINE_integer("pred_horizon", 1, "Length of action sequence from model")
flags.DEFINE_integer("exec_horizon", 1, "Length of action sequence to execute")


# show image flag
flags.DEFINE_bool("show_image", False, "Show image")

##############################################################################

STEP_DURATION_MESSAGE = """
Bridge data was collected with non-blocking control and a step duration of 0.2s.
However, we relabel the actions to make it look like the data was collected with
blocking control and we evaluate with blocking control.
We also use a step duration of 0.4s to reduce the jerkiness of the policy.
Be sure to change the step duration back to 0.2 if evaluating with non-blocking control.
"""
STEP_DURATION = 0.4
STICKY_GRIPPER_NUM_STEPS = 1
WORKSPACE_BOUNDS = [[0.1, -0.15, -0.01, -1.57, 0], [0.45, 0.25, 0.25, 1.57, 0]]
CAMERA_TOPICS = [{"name": "/blue/image_raw"}]
ENV_PARAMS = {
    "camera_topics": CAMERA_TOPICS,
    "override_workspace_boundaries": WORKSPACE_BOUNDS,
    "move_duration": STEP_DURATION,
}

##############################################################################


def main(_):
    # set up the widowx client
    if FLAGS.initial_eep is not None:
        assert isinstance(FLAGS.initial_eep, list)
        initial_eep = [float(e) for e in FLAGS.initial_eep]
        start_state = np.concatenate([initial_eep, [0, 0, 0, 1]])
    else:
        start_state = None

    env_params = WidowXConfigs.DefaultEnvParams.copy()
    env_params.update(ENV_PARAMS)
    env_params["state_state"] = list(start_state)
    widowx_client = WidowXClient(host=FLAGS.ip, port=FLAGS.port)
    widowx_client.init(env_params, image_size=FLAGS.im_size)
    env = WidowXGym(
        widowx_client, FLAGS.im_size, FLAGS.blocking, STICKY_GRIPPER_NUM_STEPS
    )
    if not FLAGS.blocking:
        assert STEP_DURATION == 0.2, STEP_DURATION_MESSAGE

    # load models
    model = OctoModel.load_pretrained(
        FLAGS.checkpoint_weights_path,
        FLAGS.checkpoint_step,
    )

    # wrap the robot environment
    env = UnnormalizeActionProprio(
        env, model.dataset_statistics, normalization_type="normal"
    )
    env = HistoryWrapper(env, FLAGS.horizon)
    env = RHCWrapper(env, FLAGS.exec_horizon)

    # create policy functions
    @jax.jit
    def sample_actions(
        pretrained_model: OctoModel,
        observations,
        tasks,
        rng,
    ):
        # add batch dim to observations
        observations = jax.tree_map(lambda x: x[None], observations)
        actions = pretrained_model.sample_actions(
            observations,
            tasks,
            rng=rng,
        )
        # remove batch dim
        return actions[0]

    policy_fn = partial(
        sample_actions,
        model,
        argmax=FLAGS.deterministic,
        temperature=FLAGS.temperature,
    )

    goal_image = jnp.zeros((FLAGS.im_size, FLAGS.im_size, 3), dtype=np.uint8)
    goal_instruction = ""

    # goal sampling loop
    while True:
        modality = click.prompt(
            "Language or goal image?", type=click.Choice(["l", "g"])
        )

        if modality == "g":
            if click.confirm("Take a new goal?", default=True):
                assert isinstance(FLAGS.goal_eep, list)
                _eep = [float(e) for e in FLAGS.goal_eep]
                goal_eep = state_to_eep(_eep, 0)
                widowx_client.move_gripper(1.0)  # open gripper

                move_status = None
                while move_status != WidowXStatus.SUCCESS:
                    move_status = widowx_client.move(goal_eep, duration=1.5)

                input("Press [Enter] when ready for taking the goal image. ")
                obs = wait_for_obs(widowx_client)
                obs = convert_obs(obs, FLAGS.im_size)
                goal = jax.tree_map(lambda x: x[None], obs)

            # Format task for the model
            task = model.create_tasks(goals=goal)
            # For logging purposes
            goal_image = goal["image_primary"][0]
            goal_instruction = ""

        elif modality == "l":
            print("Current instruction: ", goal_instruction)
            if click.confirm("Take a new instruction?", default=True):
                text = input("Instruction?")
            # Format task for the model
            task = model.create_tasks(texts=[text])
            # For logging purposes
            goal_instruction = text
            goal_image = jnp.zeros_like(goal_image)
        else:
            raise NotImplementedError()

        # reset env
        obs, _ = env.reset()
        time.sleep(2.0)

        input("Press [Enter] to start.")

        # do rollout
        last_tstep = time.time()
        images = []
        goals = []
        t = 0
        while t < FLAGS.num_timesteps:
            if time.time() > last_tstep + STEP_DURATION:
                last_tstep = time.time()

                # save images
                images.append(obs["image_primary"][-1])
                goals.append(goal_image)

                if FLAGS.show_image:
                    bgr_img = cv2.cvtColor(obs["image_primary"][-1], cv2.COLOR_RGB2BGR)
                    cv2.imshow("img_view", bgr_img)
                    cv2.waitKey(20)

                # get action
                forward_pass_time = time.time()
                action = np.array(policy_fn(obs, task), dtype=np.float64)
                print("forward pass time: ", time.time() - forward_pass_time)

                # perform environment step
                start_time = time.time()
                obs, _, _, truncated, _ = env.step(action)
                print("step time: ", time.time() - start_time)

                t += 1

                if truncated:
                    break

        # save video
        if FLAGS.video_save_path is not None:
            os.makedirs(FLAGS.video_save_path, exist_ok=True)
            curr_time = datetime.now().strftime("%Y-%m-%d_%H-%M-%S")
            save_path = os.path.join(
                FLAGS.video_save_path,
                f"{curr_time}.mp4",
            )
            video = np.concatenate([np.stack(goals), np.stack(images)], axis=1)
            imageio.mimsave(save_path, video, fps=1.0 / STEP_DURATION * 3)


if __name__ == "__main__":
    app.run(main)
=======
"""
This script shows how we evaluated a finetuned Octo model on a real WidowX robot. While the exact specifics may not
be applicable to your use case, this script serves as a didactic example of how to use Octo in a real-world setting.

If you wish, you may reproduce these results by [reproducing the robot setup](https://rail-berkeley.github.io/bridgedata/)
and installing [the robot controller](https://github.com/rail-berkeley/bridge_data_robot)
"""

from datetime import datetime
from functools import partial
import os
import time

from absl import app, flags, logging
import click
import cv2
from envs.widowx_env import convert_obs, state_to_eep, wait_for_obs, WidowXGym
import imageio
import jax
import jax.numpy as jnp
import numpy as np
from widowx_envs.widowx_env_service import WidowXClient, WidowXConfigs, WidowXStatus

from octo.model.octo_model import OctoModel
from octo.utils.gym_wrappers import (
    HistoryWrapper,
    TemporalEnsembleWrapper,
    UnnormalizeActionProprio,
)

np.set_printoptions(suppress=True)

logging.set_verbosity(logging.WARNING)

FLAGS = flags.FLAGS

flags.DEFINE_string(
    "checkpoint_weights_path", None, "Path to checkpoint", required=True
)
flags.DEFINE_integer("checkpoint_step", None, "Checkpoint step", required=True)

# custom to bridge_data_robot
flags.DEFINE_string("ip", "localhost", "IP address of the robot")
flags.DEFINE_integer("port", 5556, "Port of the robot")
flags.DEFINE_spaceseplist("goal_eep", [0.3, 0.0, 0.15], "Goal position")
flags.DEFINE_spaceseplist("initial_eep", [0.3, 0.0, 0.15], "Initial position")
flags.DEFINE_bool("blocking", False, "Use the blocking controller")


flags.DEFINE_integer("im_size", None, "Image size", required=True)
flags.DEFINE_string("video_save_path", None, "Path to save video")
flags.DEFINE_integer("num_timesteps", 120, "num timesteps")
flags.DEFINE_integer("horizon", 1, "Observation history length")
flags.DEFINE_integer("pred_horizon", 1, "Length of action sequence from model")
flags.DEFINE_integer("exec_horizon", 1, "Length of action sequence to execute")


# show image flag
flags.DEFINE_bool("show_image", False, "Show image")

##############################################################################

STEP_DURATION_MESSAGE = """
Bridge data was collected with non-blocking control and a step duration of 0.2s.
However, we relabel the actions to make it look like the data was collected with
blocking control and we evaluate with blocking control.
We also use a step duration of 0.4s to reduce the jerkiness of the policy.
Be sure to change the step duration back to 0.2 if evaluating with non-blocking control.
"""
STEP_DURATION = 0.4
STICKY_GRIPPER_NUM_STEPS = 1
WORKSPACE_BOUNDS = [[0.1, -0.15, -0.01, -1.57, 0], [0.45, 0.25, 0.25, 1.57, 0]]
CAMERA_TOPICS = [{"name": "/blue/image_raw"}]
ENV_PARAMS = {
    "camera_topics": CAMERA_TOPICS,
    "override_workspace_boundaries": WORKSPACE_BOUNDS,
    "move_duration": STEP_DURATION,
}

##############################################################################


def main(_):
    # set up the widowx client
    if FLAGS.initial_eep is not None:
        assert isinstance(FLAGS.initial_eep, list)
        initial_eep = [float(e) for e in FLAGS.initial_eep]
        start_state = np.concatenate([initial_eep, [0, 0, 0, 1]])
    else:
        start_state = None

    env_params = WidowXConfigs.DefaultEnvParams.copy()
    env_params.update(ENV_PARAMS)
    env_params["start_state"] = list(start_state)
    widowx_client = WidowXClient(host=FLAGS.ip, port=FLAGS.port)
    widowx_client.init(env_params, image_size=FLAGS.im_size)
    env = WidowXGym(
        widowx_client, FLAGS.im_size, FLAGS.blocking, STICKY_GRIPPER_NUM_STEPS
    )
    if not FLAGS.blocking:
        assert STEP_DURATION == 0.2, STEP_DURATION_MESSAGE

    # load models
    model = OctoModel.load_pretrained(
        FLAGS.checkpoint_weights_path,
        FLAGS.checkpoint_step,
    )

    # wrap the robot environment
    env = UnnormalizeActionProprio(
        env, model.dataset_statistics["bridge_dataset"], normalization_type="normal"
    )
    env = HistoryWrapper(env, FLAGS.horizon)
    env = TemporalEnsembleWrapper(env, FLAGS.pred_horizon)
    # switch TemporalEnsembleWrapper with RHCWrapper for receding horizon control
    # env = RHCWrapper(env, FLAGS.exec_horizon)

    # create policy function
    @jax.jit
    def sample_actions(
        pretrained_model: OctoModel,
        observations,
        tasks,
        rng,
    ):
        # add batch dim to observations
        observations = jax.tree_map(lambda x: x[None], observations)
        actions = pretrained_model.sample_actions(
            observations,
            tasks,
            rng=rng,
        )
        # remove batch dim
        return actions[0]

    def supply_rng(f, rng=jax.random.PRNGKey(0)):
        def wrapped(*args, **kwargs):
            nonlocal rng
            rng, key = jax.random.split(rng)
            return f(*args, rng=key, **kwargs)

        return wrapped

    policy_fn = supply_rng(
        partial(
            sample_actions,
            model,
        )
    )

    goal_image = jnp.zeros((FLAGS.im_size, FLAGS.im_size, 3), dtype=np.uint8)
    goal_instruction = ""

    # goal sampling loop
    while True:
        modality = click.prompt(
            "Language or goal image?", type=click.Choice(["l", "g"])
        )

        if modality == "g":
            if click.confirm("Take a new goal?", default=True):
                assert isinstance(FLAGS.goal_eep, list)
                _eep = [float(e) for e in FLAGS.goal_eep]
                goal_eep = state_to_eep(_eep, 0)
                widowx_client.move_gripper(1.0)  # open gripper

                move_status = None
                while move_status != WidowXStatus.SUCCESS:
                    move_status = widowx_client.move(goal_eep, duration=1.5)

                input("Press [Enter] when ready for taking the goal image. ")
                obs = wait_for_obs(widowx_client)
                obs = convert_obs(obs, FLAGS.im_size)
                goal = jax.tree_map(lambda x: x[None], obs)

            # Format task for the model
            task = model.create_tasks(goals=goal)
            # For logging purposes
            goal_image = goal["image_primary"][0]
            goal_instruction = ""

        elif modality == "l":
            print("Current instruction: ", goal_instruction)
            if click.confirm("Take a new instruction?", default=True):
                text = input("Instruction?")
            # Format task for the model
            task = model.create_tasks(texts=[text])
            # For logging purposes
            goal_instruction = text
            goal_image = jnp.zeros_like(goal_image)
        else:
            raise NotImplementedError()

        input("Press [Enter] to start.")

        # reset env
        obs, _ = env.reset()
        time.sleep(2.0)

        # do rollout
        last_tstep = time.time()
        images = []
        goals = []
        t = 0
        while t < FLAGS.num_timesteps:
            if time.time() > last_tstep + STEP_DURATION:
                last_tstep = time.time()

                # save images
                images.append(obs["image_primary"][-1])
                goals.append(goal_image)

                if FLAGS.show_image:
                    bgr_img = cv2.cvtColor(obs["image_primary"][-1], cv2.COLOR_RGB2BGR)
                    cv2.imshow("img_view", bgr_img)
                    cv2.waitKey(20)

                # get action
                forward_pass_time = time.time()
                action = np.array(policy_fn(obs, task), dtype=np.float64)
                print("forward pass time: ", time.time() - forward_pass_time)

                # perform environment step
                start_time = time.time()
                obs, _, _, truncated, _ = env.step(action)
                print("step time: ", time.time() - start_time)

                t += 1

                if truncated:
                    break

        # save video
        if FLAGS.video_save_path is not None:
            os.makedirs(FLAGS.video_save_path, exist_ok=True)
            curr_time = datetime.now().strftime("%Y-%m-%d_%H-%M-%S")
            save_path = os.path.join(
                FLAGS.video_save_path,
                f"{curr_time}.mp4",
            )
            video = np.concatenate([np.stack(goals), np.stack(images)], axis=1)
            imageio.mimsave(save_path, video, fps=1.0 / STEP_DURATION * 3)


if __name__ == "__main__":
    app.run(main)
>>>>>>> bd930f91
<|MERGE_RESOLUTION|>--- conflicted
+++ resolved
@@ -1,237 +1,3 @@
-<<<<<<< HEAD
-"""
-This script shows how we evaluated a finetuned Octo model on a real WidowX robot. While the exact specifics may not
-be applicable to your use case, this script serves as a didactic example of how to use Octo in a real-world setting.
-
-If you wish, you may reproduce these results by [reproducing the robot setup](https://rail-berkeley.github.io/bridgedata/)
-and installing [the robot controller](https://github.com/rail-berkeley/bridge_data_robot)
-"""
-
-from datetime import datetime
-from functools import partial
-import os
-import time
-
-from absl import app, flags, logging
-import click
-import cv2
-from envs.widowx_env import convert_obs, state_to_eep, wait_for_obs, WidowXGym
-import imageio
-import jax
-import jax.numpy as jnp
-import numpy as np
-from widowx_envs.widowx_env_service import WidowXClient, WidowXConfigs, WidowXStatus
-
-from octo.model.octo_model import OctoModel
-from octo.utils.gym_wrappers import HistoryWrapper, RHCWrapper, UnnormalizeActionProprio
-
-np.set_printoptions(suppress=True)
-
-logging.set_verbosity(logging.WARNING)
-
-FLAGS = flags.FLAGS
-
-flags.DEFINE_string(
-    "checkpoint_weights_path", None, "Path to checkpoint", required=True
-)
-flags.DEFINE_integer("checkpoint_step", None, "Checkpoint step", required=True)
-
-# custom to bridge_data_robot
-flags.DEFINE_string("ip", "localhost", "IP address of the robot")
-flags.DEFINE_integer("port", 5556, "Port of the robot")
-flags.DEFINE_spaceseplist("goal_eep", [0.3, 0.0, 0.15], "Goal position")
-flags.DEFINE_spaceseplist("initial_eep", [0.3, 0.0, 0.15], "Initial position")
-flags.DEFINE_bool("blocking", False, "Use the blocking controller")
-
-
-flags.DEFINE_integer("im_size", None, "Image size", required=True)
-flags.DEFINE_string("video_save_path", None, "Path to save video")
-flags.DEFINE_integer("num_timesteps", 120, "num timesteps")
-flags.DEFINE_integer("horizon", 1, "Observation history length")
-flags.DEFINE_integer("pred_horizon", 1, "Length of action sequence from model")
-flags.DEFINE_integer("exec_horizon", 1, "Length of action sequence to execute")
-
-
-# show image flag
-flags.DEFINE_bool("show_image", False, "Show image")
-
-##############################################################################
-
-STEP_DURATION_MESSAGE = """
-Bridge data was collected with non-blocking control and a step duration of 0.2s.
-However, we relabel the actions to make it look like the data was collected with
-blocking control and we evaluate with blocking control.
-We also use a step duration of 0.4s to reduce the jerkiness of the policy.
-Be sure to change the step duration back to 0.2 if evaluating with non-blocking control.
-"""
-STEP_DURATION = 0.4
-STICKY_GRIPPER_NUM_STEPS = 1
-WORKSPACE_BOUNDS = [[0.1, -0.15, -0.01, -1.57, 0], [0.45, 0.25, 0.25, 1.57, 0]]
-CAMERA_TOPICS = [{"name": "/blue/image_raw"}]
-ENV_PARAMS = {
-    "camera_topics": CAMERA_TOPICS,
-    "override_workspace_boundaries": WORKSPACE_BOUNDS,
-    "move_duration": STEP_DURATION,
-}
-
-##############################################################################
-
-
-def main(_):
-    # set up the widowx client
-    if FLAGS.initial_eep is not None:
-        assert isinstance(FLAGS.initial_eep, list)
-        initial_eep = [float(e) for e in FLAGS.initial_eep]
-        start_state = np.concatenate([initial_eep, [0, 0, 0, 1]])
-    else:
-        start_state = None
-
-    env_params = WidowXConfigs.DefaultEnvParams.copy()
-    env_params.update(ENV_PARAMS)
-    env_params["state_state"] = list(start_state)
-    widowx_client = WidowXClient(host=FLAGS.ip, port=FLAGS.port)
-    widowx_client.init(env_params, image_size=FLAGS.im_size)
-    env = WidowXGym(
-        widowx_client, FLAGS.im_size, FLAGS.blocking, STICKY_GRIPPER_NUM_STEPS
-    )
-    if not FLAGS.blocking:
-        assert STEP_DURATION == 0.2, STEP_DURATION_MESSAGE
-
-    # load models
-    model = OctoModel.load_pretrained(
-        FLAGS.checkpoint_weights_path,
-        FLAGS.checkpoint_step,
-    )
-
-    # wrap the robot environment
-    env = UnnormalizeActionProprio(
-        env, model.dataset_statistics, normalization_type="normal"
-    )
-    env = HistoryWrapper(env, FLAGS.horizon)
-    env = RHCWrapper(env, FLAGS.exec_horizon)
-
-    # create policy functions
-    @jax.jit
-    def sample_actions(
-        pretrained_model: OctoModel,
-        observations,
-        tasks,
-        rng,
-    ):
-        # add batch dim to observations
-        observations = jax.tree_map(lambda x: x[None], observations)
-        actions = pretrained_model.sample_actions(
-            observations,
-            tasks,
-            rng=rng,
-        )
-        # remove batch dim
-        return actions[0]
-
-    policy_fn = partial(
-        sample_actions,
-        model,
-        argmax=FLAGS.deterministic,
-        temperature=FLAGS.temperature,
-    )
-
-    goal_image = jnp.zeros((FLAGS.im_size, FLAGS.im_size, 3), dtype=np.uint8)
-    goal_instruction = ""
-
-    # goal sampling loop
-    while True:
-        modality = click.prompt(
-            "Language or goal image?", type=click.Choice(["l", "g"])
-        )
-
-        if modality == "g":
-            if click.confirm("Take a new goal?", default=True):
-                assert isinstance(FLAGS.goal_eep, list)
-                _eep = [float(e) for e in FLAGS.goal_eep]
-                goal_eep = state_to_eep(_eep, 0)
-                widowx_client.move_gripper(1.0)  # open gripper
-
-                move_status = None
-                while move_status != WidowXStatus.SUCCESS:
-                    move_status = widowx_client.move(goal_eep, duration=1.5)
-
-                input("Press [Enter] when ready for taking the goal image. ")
-                obs = wait_for_obs(widowx_client)
-                obs = convert_obs(obs, FLAGS.im_size)
-                goal = jax.tree_map(lambda x: x[None], obs)
-
-            # Format task for the model
-            task = model.create_tasks(goals=goal)
-            # For logging purposes
-            goal_image = goal["image_primary"][0]
-            goal_instruction = ""
-
-        elif modality == "l":
-            print("Current instruction: ", goal_instruction)
-            if click.confirm("Take a new instruction?", default=True):
-                text = input("Instruction?")
-            # Format task for the model
-            task = model.create_tasks(texts=[text])
-            # For logging purposes
-            goal_instruction = text
-            goal_image = jnp.zeros_like(goal_image)
-        else:
-            raise NotImplementedError()
-
-        # reset env
-        obs, _ = env.reset()
-        time.sleep(2.0)
-
-        input("Press [Enter] to start.")
-
-        # do rollout
-        last_tstep = time.time()
-        images = []
-        goals = []
-        t = 0
-        while t < FLAGS.num_timesteps:
-            if time.time() > last_tstep + STEP_DURATION:
-                last_tstep = time.time()
-
-                # save images
-                images.append(obs["image_primary"][-1])
-                goals.append(goal_image)
-
-                if FLAGS.show_image:
-                    bgr_img = cv2.cvtColor(obs["image_primary"][-1], cv2.COLOR_RGB2BGR)
-                    cv2.imshow("img_view", bgr_img)
-                    cv2.waitKey(20)
-
-                # get action
-                forward_pass_time = time.time()
-                action = np.array(policy_fn(obs, task), dtype=np.float64)
-                print("forward pass time: ", time.time() - forward_pass_time)
-
-                # perform environment step
-                start_time = time.time()
-                obs, _, _, truncated, _ = env.step(action)
-                print("step time: ", time.time() - start_time)
-
-                t += 1
-
-                if truncated:
-                    break
-
-        # save video
-        if FLAGS.video_save_path is not None:
-            os.makedirs(FLAGS.video_save_path, exist_ok=True)
-            curr_time = datetime.now().strftime("%Y-%m-%d_%H-%M-%S")
-            save_path = os.path.join(
-                FLAGS.video_save_path,
-                f"{curr_time}.mp4",
-            )
-            video = np.concatenate([np.stack(goals), np.stack(images)], axis=1)
-            imageio.mimsave(save_path, video, fps=1.0 / STEP_DURATION * 3)
-
-
-if __name__ == "__main__":
-    app.run(main)
-=======
 """
 This script shows how we evaluated a finetuned Octo model on a real WidowX robot. While the exact specifics may not
 be applicable to your use case, this script serves as a didactic example of how to use Octo in a real-world setting.
@@ -477,5 +243,4 @@
 
 
 if __name__ == "__main__":
-    app.run(main)
->>>>>>> bd930f91
+    app.run(main)